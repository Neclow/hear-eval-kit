--- conflicted
+++ resolved
@@ -27,27 +27,19 @@
     type=str,
 )
 @click.option(
-<<<<<<< HEAD
     "--task-version",
     default="all",
     help="Versioned task name in the tasks dir to compute embedding on",
 )
 @click.option(
-=======
->>>>>>> 9089b0b4
     "--embeddings-dir", default="embeddings", help="Location to save task embeddings"
 )
 def runner(
     module: str,
-<<<<<<< HEAD
     version: str = "",
     model: str = None,
-    tasks_dir: str = "tasks",
+    tasks_dir: str = "all",
     task_version: Optional[str] = "all",
-=======
-    model: str = None,
-    tasks_dir: str = "tasks",
->>>>>>> 9089b0b4
     embeddings_dir: str = "embeddings",
 ) -> None:
 
