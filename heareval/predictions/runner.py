#!/usr/bin/env python3
"""
Downstream training, using embeddings as input features and learning
predictions.
"""

import json
import random
import sys
import time
from pathlib import Path
from typing import Any, List

import click
import torch
from tqdm import tqdm

import heareval.gpu_max_mem as gpu_max_mem
from heareval.predictions.task_predictions import task_predictions


@click.command()
@click.argument(
    "task_dirs",
    nargs=-1,
    required=True,
)
@click.option(
    "--grid-points",
    default=8,
    help="Number of grid points for randomized grid search "
    "model selection. (Default: 8)",
    type=click.INT,
)
@click.option(
    "--gpus",
    default=None if not torch.cuda.is_available() else "[0]",
    help='GPUs to use, as JSON string (default: "[0]" if any '
    "are available, none if not). "
    "See https://pytorch-lightning.readthedocs.io/en/stable/advanced/multi_gpu.html#select-gpu-devices",  # noqa
    type=str,
)
@click.option(
    "--in-memory",
    default=True,
    help="Load embeddings in memory, or memmap them from disk. (Default: True)",
    type=click.BOOL,
)
@click.option(
    "--deterministic",
    default=True,
    help="Deterministic or non-deterministic. (Default: True)",
    type=click.BOOL,
)
@click.option(
    "--grid",
    default="default",
    help='Grid to use: ["default", "fast", "faster"]',
    type=str,
)
@click.option(
    "--shuffle",
    default=False,
    help="Shuffle tasks? (Default: False)",
    type=click.BOOL,
)
def runner(
    task_dirs: List[str],
    grid_points: int = 8,
    gpus: Any = None if not torch.cuda.is_available() else "[0]",
    in_memory: bool = True,
    deterministic: bool = True,
    grid: str = "default",
    shuffle: bool = False,
) -> None:
    if gpus is not None:
        gpus = json.loads(gpus)

    if shuffle:
        random.shuffle(task_dirs)
    for task_dir in tqdm(task_dirs):
        task_path = Path(task_dir)
        if not task_path.is_dir():
            raise ValueError(f"{task_path} should be a directory")

        done_file = task_path.joinpath("prediction-done.json")
        if done_file.exists():
            # We already did this
            continue

        print(f"Computing predictions for {task_path.name}")

        # Get embedding sizes for all splits/folds
        metadata = json.load(task_path.joinpath("task_metadata.json").open())
        embedding_sizes = []
        for split in metadata["splits"]:
            split_path = task_path.joinpath(f"{split}.embedding-dimensions.json")
            embedding_sizes.append(json.load(split_path.open())[1])

        # Ensure all embedding sizes are the same across splits/folds
        embedding_size = embedding_sizes[0]
        if len(set(embedding_sizes)) != 1:
            raise ValueError("Embedding dimension mismatch among JSON files")

        start = time.time()
        gpu_max_mem.reset()

        task_predictions(
            embedding_path=task_path,
            embedding_size=embedding_size,
            grid_points=grid_points,
            gpus=gpus,
            in_memory=in_memory,
            deterministic=deterministic,
            grid=grid,
        )
        sys.stdout.flush()
        gpu_max_mem_used = gpu_max_mem.measure()
        print(
            f"DONE. took {time.time() - start} seconds to complete task_predictions"
            f"(embedding_path={task_path}, embedding_size={embedding_size}, "
            f"grid_points={grid_points}, gpus={gpus}, "
            f"gpu_max_mem_used={gpu_max_mem_used}, "
            f"gpu_device_name={gpu_max_mem.device_name()}, in_memory={in_memory}, "
            f"deterministic={deterministic}, grid={grid})"
        )
        sys.stdout.flush()
        open(done_file, "wt").write(
            json.dumps(
                {
                    "time": time.time() - start,
                    "embedding_path": str(task_path),
                    "embedding_size": embedding_size,
                    "grid_points": grid_points,
                    "gpus": gpus,
<<<<<<< HEAD
=======
                    "gpu_max_mem": gpu_max_mem_used,
                    "gpu_device_name": gpu_max_mem.device_name(),
>>>>>>> e060d0e4
                    "in_memory": in_memory,
                    "deterministic": deterministic,
                    # "grid": grid
                },
                indent=4,
            )
        )


if __name__ == "__main__":
    runner()<|MERGE_RESOLUTION|>--- conflicted
+++ resolved
@@ -133,11 +133,8 @@
                     "embedding_size": embedding_size,
                     "grid_points": grid_points,
                     "gpus": gpus,
-<<<<<<< HEAD
-=======
                     "gpu_max_mem": gpu_max_mem_used,
                     "gpu_device_name": gpu_max_mem.device_name(),
->>>>>>> e060d0e4
                     "in_memory": in_memory,
                     "deterministic": deterministic,
                     # "grid": grid
